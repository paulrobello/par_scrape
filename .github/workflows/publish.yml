--- conflicted
+++ resolved
@@ -229,28 +229,17 @@
         with:
           python-version: '3.11'
 
-<<<<<<< HEAD
-=======
       - name: Install uv
         run: |
           python -m pip install --upgrade pip
           pip install uv
 
->>>>>>> f638eefc
       - name: Get version from __init__.py
         id: get_version
         run: |
           echo "VERSION=$(uv run python -c "from src.par_scrape import __version__; print(__version__)")" >> $GITHUB_ENV
           echo "Version extracted: ${{ env.VERSION }}"
 
-<<<<<<< HEAD
-      - name: Install uv
-        run: |
-          python -m pip install --upgrade pip
-          pip install uv
-
-=======
->>>>>>> f638eefc
       - name: Download all the dists
         uses: actions/download-artifact@v4
         with:
