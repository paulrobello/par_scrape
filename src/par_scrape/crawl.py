"""Web crawling functionality for par_scrape."""

import sqlite3
import threading
import time
import urllib.robotparser
from collections.abc import Iterable
from enum import Enum
from pathlib import Path
from urllib.parse import urljoin, urlparse

from bs4 import BeautifulSoup
from par_ai_core.web_tools import normalize_url
from rich.console import Console

from par_scrape.enums import OutputFormat
<<<<<<< HEAD
from par_scrape.exceptions import (
    ParScrapeError,
    CrawlConfigError,
    ProviderConfigError,
    InvalidURLError,
    ScrapeError,
    RobotError,
)

=======
from par_scrape.exceptions import RobotError
>>>>>>> acd22f9f


def clean_url_of_ticket_id(url: str, ticket_id: str) -> str:
    """
    Clean a URL of any occurrences of the ticket_id to prevent nesting issues.

    Args:
        url: The URL to clean
        ticket_id: The ticket_id to remove from the URL

    Returns:
        str: The cleaned URL
    """
    # Skip if URL is not valid
    if not is_valid_url(url):
        return url

    # Parse the URL
    parsed = urlparse(url)

    # Clean the path of ticket_id - aggressively remove ALL instances
    path_parts = parsed.path.split("/")
    cleaned_parts = []

    for part in path_parts:
        # Skip empty parts and parts that match ticket_id
        if part != "" and part != ticket_id:
            cleaned_parts.append(part)

    # Rebuild path with cleaned parts
    cleaned_path = "/" + "/".join(cleaned_parts)

    # Also clean query parameters if they contain the ticket_id
    query = parsed.query
    if ticket_id in query:
        query_pairs = query.split("&")
        cleaned_query_pairs = []

        for pair in query_pairs:
            if ticket_id not in pair:
                cleaned_query_pairs.append(pair)

        query = "&".join(cleaned_query_pairs)

    # Rebuild the URL with cleaned path and query
    cleaned_parsed = parsed._replace(path=cleaned_path, query=query)
    cleaned_url = cleaned_parsed.geturl()

    return cleaned_url


# from tldextract import tldextract

BASE_PATH = Path("~/.par_scrape").expanduser()
# BASE_PATH = Path(__file__).parent  # debug path
DB_PATH = BASE_PATH / "jobs.sqlite"
# PAGES_BASE = BASE_PATH / "pages"

# Global dictionary to store robots.txt parsers by domain
ROBOTS_PARSERS: dict[str, urllib.robotparser.RobotFileParser] = {}
# Lock for thread-safe access to ROBOTS_PARSERS
ROBOTS_PARSERS_LOCK = threading.Lock()
# Set of excluded URL patterns (common non-content URLs)
EXCLUDED_URL_PATTERNS = {
    "/login",
    "/logout",
    "/signin",
    "/signout",
    "/register",
    "/password",
    "/cart",
    "/checkout",
    "/search",
    "/cdn-cgi/",
    "/wp-admin/",
    "/wp-login.php",
    "/favicon.ico",
    "/sitemap.xml",
    "/robots.txt",
    "/feed",
    "/rss",
    "/comments",
}
# Default user agent for robots.txt
DEFAULT_USER_AGENT = "par-scrape/1.0 (+https://github.com/paulrobello/par_scrape)"


class CrawlType(str, Enum):
    """Types of web crawling strategies."""

    SINGLE_PAGE = "single_page"
    SINGLE_LEVEL = "single_level"
    DOMAIN = "domain"
    # PAGINATED = "paginated"


class PageStatus(str, Enum):
    """Status flags for pages in the crawl queue."""

    QUEUED = "queued"
    ACTIVE = "active"
    COMPLETED = "completed"
    ERROR = "error"


class ErrorType(str, Enum):
    """Types of errors that can occur during crawling."""

    NETWORK = "network"
    PARSING = "parsing"
    ROBOTS_DISALLOWED = "robots_disallowed"
    INVALID_URL = "invalid_url"
    TIMEOUT = "timeout"
    OTHER = "other"

def is_valid_url(url: str) -> bool:
    """
    Validate if a URL is properly formatted and has a supported scheme.

    Args:
        url: The URL to validate

    Returns:
        bool: True if the URL is valid, False otherwise
    """
    try:
        parsed = urlparse(url)
        return all([parsed.scheme in ("http", "https"), parsed.netloc])
    except Exception:
        return False


def get_url_output_folder(output_path: Path, ticket_id: str, url: str) -> Path:
    """
    Get storage folder based on URL and ticket_id.

    Args:
        output_path: Base path for output files
        ticket_id: Unique identifier for the crawl job
        url: The URL being processed

    Returns:
        Path: The folder path where output for this URL should be stored
    """
    # 1. Start with an absolute base folder - always use "./output"
    base_folder = output_path

    # 2. Add ticket_id once and only once
    run_folder = base_folder / ticket_id

    # 3. Parse the URL without any ticket_id contamination
    parsed_url = urlparse(url)
    domain = parsed_url.netloc.split(":")[0]  # Remove port if present

    # 4. Get path components and aggressively filter out ticket_id
    raw_path = parsed_url.path.strip("/")

    # 5. If there's no path, just use the domain
    if not raw_path:
        return run_folder / domain

    # 6. Create a sanitized path by removing any ticket_id occurrences
    # and converting slashes to double underscores
    path_parts = raw_path.split("/")
    clean_parts = []

    for part in path_parts:
        if part != ticket_id and part != "":
            clean_parts.append(part)

    sanitized_path = "__".join(clean_parts)

    # 7. Final path: ./output/ticket_id/domain/sanitized_path
    if sanitized_path:
        return run_folder / domain / sanitized_path
    else:
        return run_folder / domain


def check_robots_txt(url: str, user_agent: str = DEFAULT_USER_AGENT) -> bool:
    """
    Check if a URL is allowed by the site's robots.txt.

    Args:
        url: The URL to check
        user_agent: User agent to use for robots.txt checking

    Returns:
        bool: True if the URL is allowed, False if disallowed
    """
    try:
        parsed_url = urlparse(url)
        domain = parsed_url.netloc

        # Thread-safe access to ROBOTS_PARSERS
        with ROBOTS_PARSERS_LOCK:
            # Get or create a robot parser for this domain
            if domain not in ROBOTS_PARSERS:
                rp = urllib.robotparser.RobotFileParser()
                robots_url = f"{parsed_url.scheme}://{domain}/robots.txt"
                rp.set_url(robots_url)
                try:
                    rp.read()
                    ROBOTS_PARSERS[domain] = rp
                except Exception:
                    # If we can't read robots.txt, assume everything is allowed
                    # Add a placeholder to avoid re-fetching on every request
                    ROBOTS_PARSERS[domain] = rp
                    return True

            # Check if URL is allowed
            return ROBOTS_PARSERS[domain].can_fetch(user_agent, url)
    except Exception:
        # On any failure, default to allowing the URL
        return True


def should_exclude_url(url: str) -> bool:
    """
    Check if a URL should be excluded based on common patterns.

    Args:
        url: The URL to check

    Returns:
        bool: True if the URL should be excluded, False otherwise
    """
    parsed = urlparse(url)
    path = parsed.path.lower()

    # Check for file extensions that aren't likely to be content pages
    if path.endswith(
        (".jpg", ".jpeg", ".png", ".gif", ".pdf", ".zip", ".tar.gz", ".css", ".js", ".ico", ".xml", ".json")
    ):
        return True

    # Check for excluded patterns
    for pattern in EXCLUDED_URL_PATTERNS:
        if pattern in path:
            return True

    # URL seems fine
    return False


def extract_links(
    base_url: str,
    html: str,
    crawl_type: CrawlType,
    respect_robots: bool = False,
    console: Console | None = None,
    ticket_id: str = "",
) -> list[str]:
    """
    Extract links from HTML based on crawl type.

    Args:
        base_url: The URL of the page being processed
        html: HTML content of the page
        crawl_type: Type of crawling to perform
        respect_robots: Whether to respect robots.txt
        console: Optional console for logging
        ticket_id: Optional ticket_id to clean from extracted URLs

    Returns:
        list[str]: List of normalized URLs to crawl next
    """
    if crawl_type == CrawlType.SINGLE_PAGE:
        return []

    try:
        soup = BeautifulSoup(html, "html.parser")
        links: set[str] = set()
        base_parsed = urlparse(base_url)

        # Find all link elements
        for link in soup.find_all("a", href=True):
            try:
                # We're using find_all with href=True, so we know href exists
                # Use type: ignore to bypass type checker for BeautifulSoup
                href = str(link["href"])  # type: ignore
                if not href or href.startswith(("javascript:", "mailto:", "tel:")):
                    continue

                # Build absolute URL
                full_url = urljoin(base_url, href)

                # Validate the URL
                if not is_valid_url(full_url):
                    if console:
                        console.print(f"[yellow]Invalid URL: {full_url}[/yellow]")
                    continue

                parsed = urlparse(full_url)

                # Skip fragment-only URLs (same page anchors)
                if parsed.netloc == base_parsed.netloc and not parsed.path and parsed.fragment:
                    continue

                # Apply crawl type filtering
                if (
                    crawl_type == CrawlType.SINGLE_LEVEL or crawl_type == CrawlType.DOMAIN
                ) and parsed.netloc == base_parsed.netloc:
                    # Clean the URL of any ticket_id occurrences first to prevent nesting
                    if ticket_id:
                        full_url = clean_url_of_ticket_id(full_url, ticket_id)

                    normalized_url = normalize_url(full_url)

                    # Skip URLs that match common exclusion patterns
                    if should_exclude_url(normalized_url):
                        continue

                    # Check robots.txt
                    if respect_robots:
                        try:
                            if not check_robots_txt(normalized_url):
                                if console:
                                    console.print(f"[yellow]Skipping disallowed URL: {normalized_url}[/yellow]")
                            continue
                        except RobotError as e:
                            if console:
                                console.print(f"Robots.txt check failed: {str(e)}")
                            continue

                    links.add(normalized_url)
                # PAGINATED crawl type implementation would go here
            except Exception as e:
                if console:
                    console.print(f"[red]Error processing link: {str(e)}[/red]")
                continue

        return list(links)
    except Exception as e:
        if console:
            console.print(f"[red]Error extracting links: {str(e)}[/red]")
        return []


def init_db() -> None:
    """
    Initialize database with required tables.

    Creates the database if it doesn't exist and ensures the schema is up-to-date.
    Checks for version table and removes incompatible databases.
    """
    # Current database schema version
    CURRENT_DB_VERSION = 1

    DB_PATH.parent.mkdir(parents=True, exist_ok=True)

    # Check if database exists and if it has our version table
    if DB_PATH.exists():
        try:
            with sqlite3.connect(DB_PATH) as conn:
                # Check if db_version table exists
                cursor = conn.execute("SELECT name FROM sqlite_master WHERE type='table' AND name='db_version'")
                if not cursor.fetchone():
                    # No version table, remove the incompatible database
                    conn.close()
                    DB_PATH.unlink()
                    print(f"Removed incompatible database at {DB_PATH}")
        except sqlite3.Error:
            # If any error occurs, assume the database is corrupted or incompatible
            DB_PATH.unlink()
            print(f"Removed corrupted database at {DB_PATH}")

    with sqlite3.connect(DB_PATH) as conn:
        # Enable foreign keys
        conn.execute("PRAGMA foreign_keys = ON")

        # Create version tracking table first
        conn.execute("""
            CREATE TABLE IF NOT EXISTS db_version (
                version INTEGER PRIMARY KEY,
                created_at INTEGER DEFAULT (strftime('%s','now')),
                description TEXT
            )
        """)

        # Check current version
        cursor = conn.execute("SELECT version FROM db_version ORDER BY version DESC LIMIT 1")
        row = cursor.fetchone()
        db_version = row[0] if row else 0

        # If database is outdated, update schema as needed
        if db_version < CURRENT_DB_VERSION:
            # Create the main scrape table with enhanced fields
            conn.execute("""
                CREATE TABLE IF NOT EXISTS scrape (
                    ticket_id TEXT,
                    url TEXT,
                    status TEXT CHECK(status IN ('queued', 'active', 'completed', 'error')) NOT NULL,
                    error_type TEXT,
                    error_msg TEXT,
                    raw_file_path TEXT,
                    md_file_path TEXT,
                    json_file_path TEXT,
                    csv_file_path TEXT,
                    excel_file_path TEXT,
                    scraped INTEGER,
                    queued_at INTEGER DEFAULT (strftime('%s','now')),
                    last_processed_at INTEGER,
                    attempts INTEGER DEFAULT 0,
                    cost FLOAT,
                    domain TEXT,
                    depth INTEGER DEFAULT 0,
                    PRIMARY KEY (ticket_id, url)
                )
            """)

            # Create domain rate limiting table
            conn.execute("""
                CREATE TABLE IF NOT EXISTS domain_rate_limit (
                    domain TEXT PRIMARY KEY,
                    last_access INTEGER,
                    crawl_delay INTEGER DEFAULT 1
                )
            """)

            # Create an index on status for faster querying
            conn.execute("""
                CREATE INDEX IF NOT EXISTS idx_status ON scrape(status, ticket_id)
            """)

            # Create an index on domain for faster rate limit lookups
            conn.execute("""
                CREATE INDEX IF NOT EXISTS idx_domain ON scrape(domain)
            """)

            # Update version information
            conn.execute(
                """
                INSERT INTO db_version (version, description)
                VALUES (?, ?)
                """,
                (CURRENT_DB_VERSION, "Initial schema with scrape and domain_rate_limit tables"),
            )


def get_queue_stats(ticket_id: str) -> dict[str, int]:
    """
    Get statistics about the queue for a ticket.

    Args:
        ticket_id: Unique identifier for the crawl job

    Returns:
        dict: Dictionary with counts of items in each status
    """
    with sqlite3.connect(DB_PATH) as conn:
        stats = {}
        for status in PageStatus:
            row = conn.execute(
                """
                SELECT COUNT(*) FROM scrape
                WHERE ticket_id = ? AND status = ?
                """,
                (ticket_id, status.value),
            ).fetchone()
            stats[status.value] = row[0] if row else 0
        return stats


def get_queue_size(ticket_id: str) -> int:
    """
    Get the number of URLs in the queue for a ticket.

    Args:
        ticket_id: Unique identifier for the crawl job

    Returns:
        int: Number of URLs in queued status
    """
    with sqlite3.connect(DB_PATH) as conn:
        row = conn.execute(
            """
            SELECT COUNT(*) FROM scrape
            WHERE ticket_id = ? AND status = ?
            """,
            (ticket_id, PageStatus.QUEUED.value),
        ).fetchone()
        return row[0] if row else 0


def add_to_queue(ticket_id: str, urls: Iterable[str], depth: int = 0) -> None:
    """
    Add URLs to queue if they don't already exist.

    Args:
        ticket_id: Unique identifier for the crawl job
        urls: Collection of URLs to add to the queue
        depth: Crawl depth of these URLs (default: 0 for starting URLs)

    Note:
        Invalid URLs are silently skipped and not added to the queue.
        URLs already in error state will have their status reset to QUEUED.
    """


    with sqlite3.connect(DB_PATH) as conn:
        # Use BEGIN IMMEDIATE for better concurrency control
        conn.execute("BEGIN IMMEDIATE")
        try:
            for url in urls:
                # Skip invalid URLs
                if not is_valid_url(url):
                    continue

                # Clean URL of any ticket_id occurrences to prevent nesting
                url = clean_url_of_ticket_id(url, ticket_id)

                # Normalize URL before adding
                url = normalize_url(url.rstrip("/"))
                parsed = urlparse(url)
                domain = parsed.netloc


                # Insert new URL or ignore if it exists
                conn.execute(
                    """
                    INSERT OR IGNORE INTO scrape
                    (ticket_id, url, status, domain, depth, queued_at)
                    VALUES (?, ?, ?, ?, ?, strftime('%s','now'))
                    """,
                    (ticket_id, url, PageStatus.QUEUED.value, domain, depth),
                )

                # Reset error status if re-adding
                conn.execute(
                    """
                    UPDATE scrape
                    SET status = ?, error_msg = NULL, error_type = NULL
                    WHERE ticket_id = ? AND url = ? AND status = ?
                    """,
                    (PageStatus.QUEUED.value, ticket_id, url, PageStatus.ERROR.value),
                )

                # Ensure domain exists in rate limit table
                conn.execute(
                    """
                    INSERT OR IGNORE INTO domain_rate_limit (domain, last_access, crawl_delay)
                    VALUES (?, 0, 1)
                    """,
                    (domain,),
                )

            conn.commit()
        except Exception:
            conn.rollback()
            raise


def get_next_urls(
    ticket_id: str, crawl_batch_size: int = 1, scrape_retries: int = 3, respect_rate_limits: bool = True
) -> list[str]:
    """
    Get next batch of URLs to process from the queue, respecting rate limits.

    Args:
        ticket_id: Unique identifier for the crawl job
        crawl_batch_size: Maximum number of URLs to return
        scrape_retries: Maximum number of retry attempts for failed URLs
        respect_rate_limits: Whether to respect per-domain rate limits

    Returns:
        list[str]: List of URLs to process next
    """
    current_time = int(time.time())
    urls = []
    domains_used = set()

    with sqlite3.connect(DB_PATH) as conn:
        # Use BEGIN IMMEDIATE to acquire a write lock immediately and prevent race conditions
        conn.execute("BEGIN IMMEDIATE")
        try:
            # Query includes URLs from each domain respecting rate limits
            if respect_rate_limits:
                # First find eligible domains that respect rate limits
                rows = conn.execute(
                    """
                    SELECT s.url, s.domain, d.last_access, d.crawl_delay
                    FROM scrape s
                    JOIN domain_rate_limit d ON s.domain = d.domain
                    WHERE s.ticket_id = ?
                      AND (s.status = ? OR (s.status = ? AND s.attempts < ?))
                    ORDER BY d.last_access ASC
                    """,
                    (ticket_id, PageStatus.QUEUED.value, PageStatus.ERROR.value, scrape_retries),
                ).fetchall()

                # Process each row, respecting rate limits
                for row in rows:
                    url, domain, last_access, crawl_delay = row

                    # Skip if we already have a URL from this domain in the batch
                    if domain in domains_used:
                        continue

                    # Skip if rate limit not elapsed
                    if last_access > 0 and current_time - last_access < crawl_delay:
                        continue

                    # Add URL to batch
                    urls.append(url)
                    domains_used.add(domain)

                    # Update last access time for this domain
                    conn.execute(
                        """
                        UPDATE domain_rate_limit
                        SET last_access = ?
                        WHERE domain = ?
                        """,
                        (current_time, domain),
                    )

                    # Stop if we have enough URLs
                    if len(urls) >= crawl_batch_size:
                        break
            else:
                # Simple version that doesn't respect rate limits
                rows = conn.execute(
                    """
                    SELECT url FROM scrape
                    WHERE ticket_id = ? AND (status = ? OR (status = ? AND attempts < ?))
                    LIMIT ?
                    """,
                    (ticket_id, PageStatus.QUEUED.value, PageStatus.ERROR.value, scrape_retries, crawl_batch_size),
                ).fetchall()
                urls = [row[0] for row in rows]

            # Mark selected URLs as active
            if urls:
                placeholders = ", ".join("?" for _ in urls)
                conn.execute(
                    f"""
                    UPDATE scrape
                    SET status = ?, attempts = attempts + 1, last_processed_at = strftime('%s','now')
                    WHERE ticket_id = ? AND url IN ({placeholders})
                    """,
                    [PageStatus.ACTIVE.value, ticket_id] + urls,
                )

            conn.commit()
        except Exception:
            conn.rollback()
            raise

    return urls


def set_crawl_delay(domain: str, delay_seconds: int) -> None:
    """
    Set the crawl delay for a specific domain.

    Args:
        domain: Domain to set rate limit for
        delay_seconds: Minimum seconds between requests to this domain
    """
    with sqlite3.connect(DB_PATH) as conn:
        conn.execute(
            """
            INSERT OR REPLACE INTO domain_rate_limit (domain, last_access, crawl_delay)
            VALUES (?, (SELECT last_access FROM domain_rate_limit WHERE domain = ?), ?)
            """,
            (domain, domain, delay_seconds),
        )


def mark_complete(
    ticket_id: str, url: str, *, raw_file_path: Path, file_paths: dict[OutputFormat, Path], cost: float = 0.0
) -> None:
    """
    Mark URL as successfully scraped.

    Args:
        ticket_id: Unique identifier for the crawl job
        url: URL that was successfully processed
        raw_file_path: Path to the raw output file
        file_paths: Dictionary mapping output formats to file paths
        cost: Cost of processing this URL (if applicable)
    """
    with sqlite3.connect(DB_PATH) as conn:
        conn.execute(
            """
            UPDATE scrape
            SET status = ?, scraped = strftime('%s','now'), error_msg = null, error_type = null,
            raw_file_path = ?, md_file_path = ?, json_file_path = ?, csv_file_path = ?, excel_file_path = ?,
            cost = ?, last_processed_at = strftime('%s','now')
            WHERE ticket_id = ? AND url = ?
            """,
            (
                PageStatus.COMPLETED.value,
                str(raw_file_path),
                str(file_paths[OutputFormat.MARKDOWN]) if OutputFormat.MARKDOWN in file_paths else None,
                str(file_paths[OutputFormat.JSON]) if OutputFormat.JSON in file_paths else None,
                str(file_paths[OutputFormat.CSV]) if OutputFormat.CSV in file_paths else None,
                str(file_paths[OutputFormat.EXCEL]) if OutputFormat.EXCEL in file_paths else None,
                cost,
                ticket_id,
                url.rstrip("/"),
            ),
        )


def mark_error(
    ticket_id: str, url: str, error_msg: str, error_type: ErrorType = ErrorType.OTHER, cost: float = 0.0
) -> None:
    """
    Mark URL as failed with error message and type.

    Args:
        ticket_id: Unique identifier for the crawl job
        url: URL that failed processing
        error_msg: Error message describing the failure
        error_type: Type of error that occurred
        cost: Cost of processing this URL (if applicable)
    """
    with sqlite3.connect(DB_PATH) as conn:
        conn.execute(
            """
            UPDATE scrape
            SET status = ?, error_msg = ?, error_type = ?, cost = ?, last_processed_at = strftime('%s','now')
            WHERE ticket_id = ? AND url = ?
            """,
            (PageStatus.ERROR.value, error_msg[:255], error_type.value, cost, ticket_id, url.rstrip("/")),
        )<|MERGE_RESOLUTION|>--- conflicted
+++ resolved
@@ -14,19 +14,7 @@
 from rich.console import Console
 
 from par_scrape.enums import OutputFormat
-<<<<<<< HEAD
-from par_scrape.exceptions import (
-    ParScrapeError,
-    CrawlConfigError,
-    ProviderConfigError,
-    InvalidURLError,
-    ScrapeError,
-    RobotError,
-)
-
-=======
 from par_scrape.exceptions import RobotError
->>>>>>> acd22f9f
 
 
 def clean_url_of_ticket_id(url: str, ticket_id: str) -> str:
@@ -346,7 +334,7 @@
                             if not check_robots_txt(normalized_url):
                                 if console:
                                     console.print(f"[yellow]Skipping disallowed URL: {normalized_url}[/yellow]")
-                            continue
+                                continue
                         except RobotError as e:
                             if console:
                                 console.print(f"Robots.txt check failed: {str(e)}")
