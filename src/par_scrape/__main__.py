"""Main entry point for par_scrape."""

import csv
import json
import os
import shutil
from datetime import datetime
from io import StringIO
from pathlib import Path
from typing import List, Optional, Annotated
from enum import Enum
from uuid import uuid4
from contextlib import nullcontext

import typer
from dotenv import load_dotenv
from openai import base_url
from rich.markdown import Markdown
from rich.panel import Panel
from rich.syntax import Syntax
from rich.table import Table
from rich.text import Text

from par_scrape.scrape_data import (
    save_raw_data,
    create_dynamic_listing_model,
    create_listings_container_model,
    format_data,
    save_formatted_data,
)
from par_scrape.fetch_html import (
    fetch_html_selenium,
    fetch_html_playwright,
    html_to_markdown_with_readability,
)
from par_scrape.pricing import display_price_summary
from par_scrape.utils import console
from par_scrape import __version__, __application_title__
from par_scrape.lib.llm_providers import (
    LlmProvider,
    provider_default_models,
    provider_env_key_names,
)

# Load the .env file from the project folder
load_dotenv(dotenv_path=".env")
# Load the .env file from the users home folder
load_dotenv(dotenv_path=Path("~/.par-scrape.env").expanduser())

# Initialize Typer app
app = typer.Typer(help="Web scraping tool with options for Selenium or Playwright")


class CleanupType(str, Enum):
    """Enum for cleanup choices."""

    NONE = "none"
    BEFORE = "before"
    AFTER = "after"
    BOTH = "both"


class DisplayOutputFormat(str, Enum):
    """Enum for display output format choices."""

    MD = "md"
    CSV = "csv"
    JSON = "json"


class ScraperChoice(str, Enum):
    """Enum for scraper choices."""

    SELENIUM = "selenium"
    PLAYWRIGHT = "playwright"


def version_callback(value: bool) -> None:
    """Print version and exit."""
    if value:
        print(f"{__application_title__}: {__version__}")
        raise typer.Exit()


# pylint: disable=too-many-statements,dangerous-default-value,too-many-arguments, too-many-locals, too-many-positional-arguments, too-many-branches
@app.command()
def main(
    url: Annotated[
        str, typer.Option("--url", "-u", help="URL to scrape", prompt=True)
    ] = "https://openai.com/api/pricing/",
    fields: Annotated[
        List[str],
        typer.Option(
            "--fields", "-f", help="Fields to extract from the webpage", prompt=True
        ),
    ] = [
        "Model",
        "Pricing Input",
        "Pricing Output",
    ],
    scraper: Annotated[
        ScraperChoice,
        typer.Option(
            "--scraper",
            "-s",
            help="Scraper to use: 'selenium' or 'playwright'",
            case_sensitive=False,
        ),
    ] = ScraperChoice.SELENIUM,
    headless: Annotated[
        bool,
        typer.Option("--headless", "-h", help="Run in headless mode (for Selenium)"),
    ] = False,
    sleep_time: Annotated[
        int,
        typer.Option(
            "--sleep-time", "-t", help="Time to sleep before scrolling (in seconds)"
        ),
    ] = 3,
    pause: Annotated[
        bool,
        typer.Option(
            "--pause", "-p", help="Wait for user input before closing browser"
        ),
    ] = False,
    ai_provider: Annotated[
        LlmProvider,
        typer.Option("--ai-provider", "-a", help="AI provider to use for processing"),
    ] = LlmProvider.OPENAI,
    model: Annotated[
        Optional[str],
        typer.Option(
            "--model",
            "-m",
            help="AI model to use for processing. If not specified, a default model will be used.",
        ),
    ] = None,
    ai_base_url: Annotated[
        Optional[str],
        typer.Option(
            "--ai-base-url",
            "-b",
            help="Override the base URL for the AI provider.",
        ),
    ] = None,
    display_output: Annotated[
        Optional[DisplayOutputFormat],
        typer.Option(
            "--display-output",
            "-d",
            help="Display output in terminal (md, csv, or json)",
        ),
    ] = None,
    output_folder: Annotated[
        Path,
        typer.Option(
            "--output-folder", "-o", help="Specify the location of the output folder"
        ),
    ] = Path("./output"),
    silent: Annotated[
        bool,
        typer.Option("--silent", "-q", help="Run in silent mode, suppressing output"),
    ] = False,
    run_name: Annotated[
        str,
        typer.Option("--run-name", "-n", help="Specify a name for this run"),
    ] = "",
    version: Annotated[  # pylint: disable=unused-argument
        Optional[bool],
        typer.Option("--version", "-v", callback=version_callback, is_eager=True),
    ] = None,
    pricing: Annotated[
        bool,
        typer.Option("--pricing", help="Enable pricing summary display"),
    ] = False,
    cleanup: Annotated[
        CleanupType,
        typer.Option("--cleanup", "-c", help="How to handle cleanup of output folder."),
    ] = CleanupType.NONE,
    extraction_prompt: Annotated[
        Optional[Path],
        typer.Option(
            "--extraction-prompt", "-e", help="Path to the extraction prompt file"
        ),
    ] = None,
):
    """Scrape and analyze data from a website."""
    if not model:
        model = provider_default_models[ai_provider]

    if ai_provider != LlmProvider.OLLAMA:
        key_name = provider_env_key_names[ai_provider]
        if not os.environ.get(key_name):
            console.print(
                f"[bold red]{key_name} environment variable not set. Exiting...[/bold red]"
            )
            raise typer.Exit(1)
    with console.capture() if silent else nullcontext():
        if cleanup in [CleanupType.BEFORE, CleanupType.BOTH]:
            if os.path.exists(output_folder):
                shutil.rmtree(output_folder)
                console.print(
                    f"[bold green]Removed existing output folder: {output_folder}[/bold green]"
                )
        try:
            # Generate run_name if not provided
            if not run_name:
                run_name = datetime.now().strftime("%Y%m%d_%H%M%S")
            else:
                # Ensure run_name is filesystem-friendly
                run_name = "".join(
                    c for c in run_name if c.isalnum() or c in ("-", "_")
                )
                if not run_name:
<<<<<<< HEAD
                    run_name = str(uuid4())

            # Check if url is a local file
            is_local_file = os.path.isfile(url)
            source_type = "Local File" if is_local_file else "URL"

            # Display summary of options
            console.print(
                Panel.fit(
                    Text.assemble(
                        (f"{source_type}: ", "cyan"),
                        (f"{url}", "green"),
                        "\n",
                        ("AI Provider: ", "cyan"),
                        (f"{ai_provider.value}", "green"),
                        "\n",
                        ("Model: ", "cyan"),
                        (f"{model}", "green"),
                        "\n",
                        ("AI Provider Base URL: ", "cyan"),
                        (f"{base_url or 'default'}", "green"),
                        "\n",
                        ("Scraper: ", "cyan"),
                        (f"{scraper if not is_local_file else 'N/A'}", "green"),
                        "\n",
                        ("Headless: ", "cyan"),
                        (f"{headless if not is_local_file else 'N/A'}", "green"),
                        "\n",
                        ("Sleep Time: ", "cyan"),
                        (
                            f"{sleep_time if not is_local_file else 'N/A'} seconds",
                            "green",
=======
                    run_name = datetime.now().strftime("%Y%m%d_%H%M%S")
                else:
                    # Ensure run_name is filesystem-friendly
                    run_name = "".join(
                        c for c in run_name if c.isalnum() or c in ("-", "_")
                    )
                    if not run_name:
                        run_name = str(uuid4())

                # Check if url is a local file
                is_local_file = await aos.path.isfile(url)
                source_type = "Local File" if is_local_file else "URL"

                # Display summary of options
                console.print(
                    Panel.fit(
                        Text.assemble(
                            (f"{source_type}: ", "cyan"),
                            (f"{url}", "green"),
                            "\n",
                            ("AI Provider: ", "cyan"),
                            (f"{ai_provider.value}", "green"),
                            "\n",
                            ("Model: ", "cyan"),
                            (f"{model}", "green"),
                            "\n",
                            ("AI Provider Base URL: ", "cyan"),
                            (f"{base_url or 'default'}", "green"),
                            "\n",
                            ("Scraper: ", "cyan"),
                            (f"{scraper if not is_local_file else 'N/A'}", "green"),
                            "\n",
                            ("Headless: ", "cyan"),
                            (f"{headless if not is_local_file else 'N/A'}", "green"),
                            "\n",
                            ("Sleep Time: ", "cyan"),
                            (
                                f"{sleep_time if not is_local_file else 'N/A'} seconds",
                                "green",
                            ),
                            "\n",
                            ("Pause: ", "cyan"),
                            (f"{pause if not is_local_file else 'N/A'}", "green"),
                            "\n",
                            ("Fields to extract: ", "cyan"),
                            (", ".join(fields), "green"),
                            "\n",
                            ("Display output: ", "cyan"),
                            (f"{display_output or 'None'}", "green"),
                            "\n",
                            ("Silent mode: ", "cyan"),
                            (f"{silent}", "green"),
                            "\n",
                            ("Cleanup: ", "cyan"),
                            (f"{cleanup}", "green"),
>>>>>>> fe6a1bef
                        ),
                        "\n",
                        ("Pause: ", "cyan"),
                        (f"{pause if not is_local_file else 'N/A'}", "green"),
                        "\n",
                        ("Fields to extract: ", "cyan"),
                        (", ".join(fields), "green"),
                        "\n",
                        ("Display output: ", "cyan"),
                        (f"{display_output or 'None'}", "green"),
                        "\n",
                        ("Silent mode: ", "cyan"),
                        (f"{silent}", "green"),
                        "\n",
                        ("Cleanup: ", "cyan"),
                        (f"{cleanup}", "green"),
                    ),
                    title="[bold]Scraping Configuration",
                    border_style="bold",
                )
            )

            with console.status(
                "[bold green]Working on data extraction and processing..."
            ) as status:
                if is_local_file:
                    # Read local file
                    status.update("[bold cyan]Reading local file...")
                    with open(url, "rt", encoding="utf-8") as file:
                        markdown = file.read()
                    run_name = os.path.splitext(os.path.basename(url))[0].replace(
                        "rawData_", ""
                    )
                else:
                    # Scrape data
                    status.update("[bold cyan]Fetching HTML...")
                    if scraper == ScraperChoice.PLAYWRIGHT:
                        raw_html = fetch_html_playwright(url, sleep_time, pause)
                    else:
                        raw_html = fetch_html_selenium(url, headless, sleep_time, pause)

<<<<<<< HEAD
                    status.update("[bold cyan]Converting HTML to Markdown...")
                    markdown = html_to_markdown_with_readability(raw_html)
=======
                    # Format data
                    status.update("[bold cyan]Formatting data...")
                    formatted_data = await format_data(
                        markdown,
                        dynamic_listings_container,
                        model,
                        ai_provider,
                        extraction_prompt,
                        ai_base_url,
                    )
                    if not formatted_data:
                        raise ValueError("No data was found by the scrape.")
>>>>>>> fe6a1bef

                    # Save raw data
                    status.update("[bold cyan]Saving raw data...")
                    save_raw_data(markdown, run_name, output_folder)

                # Create the dynamic listing model
                status.update("[bold cyan]Creating dynamic models...")
                dynamic_listing_model = create_dynamic_listing_model(fields)
                dynamic_listings_container = create_listings_container_model(
                    dynamic_listing_model
                )

                # Format data
                status.update("[bold cyan]Formatting data...")
                formatted_data = format_data(
                    markdown,
                    dynamic_listings_container,
                    model,
                    ai_provider,
                    extraction_prompt,
                    ai_base_url,
                )
                if not formatted_data:
                    raise ValueError("No data was found by the scrape.")

                # Save formatted data
                status.update("[bold cyan]Saving formatted data...")
                _, file_paths = save_formatted_data(
                    formatted_data, run_name, output_folder
                )

                # Convert formatted_data back to text for token counting
                formatted_data_text = json.dumps(formatted_data.dict())

            # Display output if requested
            if display_output:
                if display_output.value in file_paths:
                    with open(
                        file_paths[display_output.value], "rt", encoding="utf-8"
                    ) as f:
                        content = f.read()
                    if display_output == DisplayOutputFormat.MD:
                        console.print(Markdown(content))
                    elif display_output == DisplayOutputFormat.CSV:
                        # Convert CSV to rich Table
                        table = Table(title="CSV Data")
                        csv_reader = csv.reader(StringIO(content))
                        headers = next(csv_reader)
                        for header in headers:
                            table.add_column(header, style="cyan")
                        for row in csv_reader:
                            table.add_row(*row)
                        console.print(table)
                    elif display_output == DisplayOutputFormat.JSON:
                        console.print(Syntax(content, "json"))
                else:
                    console.print(
                        f"[bold red]Invalid output type: {display_output.value}[/bold red]"
                    )

            if pricing:
                display_price_summary(status, model, markdown, formatted_data_text)

        except Exception as e:  # pylint: disable=broad-except
            # print(e)
            console.print(f"[bold red]An error occurred:[/bold red] {str(e)}")

        finally:
            if cleanup in [CleanupType.BOTH, CleanupType.AFTER]:
                with console.status("[bold yellow]Cleaning up..."):
                    if os.path.exists(output_folder):
                        shutil.rmtree(output_folder)
                        console.print(
                            f"[bold green]Removed output folder and its contents: {output_folder}[/bold green]"
                        )


if __name__ == "__main__":
    app()<|MERGE_RESOLUTION|>--- conflicted
+++ resolved
@@ -212,7 +212,6 @@
                     c for c in run_name if c.isalnum() or c in ("-", "_")
                 )
                 if not run_name:
-<<<<<<< HEAD
                     run_name = str(uuid4())
 
             # Check if url is a local file
@@ -245,63 +244,6 @@
                         (
                             f"{sleep_time if not is_local_file else 'N/A'} seconds",
                             "green",
-=======
-                    run_name = datetime.now().strftime("%Y%m%d_%H%M%S")
-                else:
-                    # Ensure run_name is filesystem-friendly
-                    run_name = "".join(
-                        c for c in run_name if c.isalnum() or c in ("-", "_")
-                    )
-                    if not run_name:
-                        run_name = str(uuid4())
-
-                # Check if url is a local file
-                is_local_file = await aos.path.isfile(url)
-                source_type = "Local File" if is_local_file else "URL"
-
-                # Display summary of options
-                console.print(
-                    Panel.fit(
-                        Text.assemble(
-                            (f"{source_type}: ", "cyan"),
-                            (f"{url}", "green"),
-                            "\n",
-                            ("AI Provider: ", "cyan"),
-                            (f"{ai_provider.value}", "green"),
-                            "\n",
-                            ("Model: ", "cyan"),
-                            (f"{model}", "green"),
-                            "\n",
-                            ("AI Provider Base URL: ", "cyan"),
-                            (f"{base_url or 'default'}", "green"),
-                            "\n",
-                            ("Scraper: ", "cyan"),
-                            (f"{scraper if not is_local_file else 'N/A'}", "green"),
-                            "\n",
-                            ("Headless: ", "cyan"),
-                            (f"{headless if not is_local_file else 'N/A'}", "green"),
-                            "\n",
-                            ("Sleep Time: ", "cyan"),
-                            (
-                                f"{sleep_time if not is_local_file else 'N/A'} seconds",
-                                "green",
-                            ),
-                            "\n",
-                            ("Pause: ", "cyan"),
-                            (f"{pause if not is_local_file else 'N/A'}", "green"),
-                            "\n",
-                            ("Fields to extract: ", "cyan"),
-                            (", ".join(fields), "green"),
-                            "\n",
-                            ("Display output: ", "cyan"),
-                            (f"{display_output or 'None'}", "green"),
-                            "\n",
-                            ("Silent mode: ", "cyan"),
-                            (f"{silent}", "green"),
-                            "\n",
-                            ("Cleanup: ", "cyan"),
-                            (f"{cleanup}", "green"),
->>>>>>> fe6a1bef
                         ),
                         "\n",
                         ("Pause: ", "cyan"),
@@ -343,24 +285,8 @@
                     else:
                         raw_html = fetch_html_selenium(url, headless, sleep_time, pause)
 
-<<<<<<< HEAD
                     status.update("[bold cyan]Converting HTML to Markdown...")
                     markdown = html_to_markdown_with_readability(raw_html)
-=======
-                    # Format data
-                    status.update("[bold cyan]Formatting data...")
-                    formatted_data = await format_data(
-                        markdown,
-                        dynamic_listings_container,
-                        model,
-                        ai_provider,
-                        extraction_prompt,
-                        ai_base_url,
-                    )
-                    if not formatted_data:
-                        raise ValueError("No data was found by the scrape.")
->>>>>>> fe6a1bef
-
                     # Save raw data
                     status.update("[bold cyan]Saving raw data...")
                     save_raw_data(markdown, run_name, output_folder)
